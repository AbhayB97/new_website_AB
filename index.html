<!DOCTYPE html>
<html lang="en">
<head>
  <meta charset="UTF-8" />
  <meta name="viewport" content="width=device-width, initial-scale=1.0" />
  <title>Abhay Bhingradia</title>
  <link rel="stylesheet" href="/css/landing.css" />
</head>
<body>
  <h1 id="title">Abhay Bhingradia</h1>
  <div class="buttons">
    <a href="/user.html"><button id="user-btn">Go to the User friendly page</button></a>
<<<<<<< HEAD
    <a href="https://abhay.bhingradia.com"><button id="computer-btn">Go to the Computer friendly page</button></a>
=======
    <a href="/computer.html"><button id="computer-btn">Go to the Computer friendly page</button></a>
>>>>>>> d7970f8a
  </div>
  <script src="https://cdnjs.cloudflare.com/ajax/libs/animejs/3.2.1/anime.min.js"></script>
  <script src="/js/landing.js"></script>
</body>
</html><|MERGE_RESOLUTION|>--- conflicted
+++ resolved
@@ -10,12 +10,9 @@
   <h1 id="title">Abhay Bhingradia</h1>
   <div class="buttons">
     <a href="/user.html"><button id="user-btn">Go to the User friendly page</button></a>
-<<<<<<< HEAD
     <a href="https://abhay.bhingradia.com"><button id="computer-btn">Go to the Computer friendly page</button></a>
-=======
-    <a href="/computer.html"><button id="computer-btn">Go to the Computer friendly page</button></a>
->>>>>>> d7970f8a
   </div>
+
   <script src="https://cdnjs.cloudflare.com/ajax/libs/animejs/3.2.1/anime.min.js"></script>
   <script src="/js/landing.js"></script>
 </body>
